--- conflicted
+++ resolved
@@ -96,11 +96,7 @@
 	refreshProtocol.hP = context.contextP.NewPoly()
 
 	refreshProtocol.baseconverter = ring.NewFastBasisExtender(context.contextQ, context.contextP)
-<<<<<<< HEAD
-
-=======
 	refreshProtocol.scaler = ring.NewRNSScaler(params.T, context.contextQ)
->>>>>>> 6ad1b5ba
 	prng, err := utils.NewPRNG()
 	if err != nil {
 		panic(err)
