--- conflicted
+++ resolved
@@ -34,18 +34,8 @@
 	gaussianSampler.ReadLvl(uint64(len(gaussianSampler.context.Modulus)-1), pol)
 }
 
-<<<<<<< HEAD
 // ReadNew samples a new truncated gaussian polynomial with
 // variance sigma within the given bound using the Ziggurat algorithm.
-=======
-// ReadNTT samples a polynomial at the maximum level into pol then operates the NTT transform on it.
-func (gaussianSampler *GaussianSampler) ReadNTT(pol *Poly) {
-	gaussianSampler.ReadLvl(uint64(len(gaussianSampler.context.Modulus)-1), pol)
-	gaussianSampler.context.NTT(pol, pol)
-}
-
-// ReadNew allocates and samples a polynomial at the maximum level.
->>>>>>> c11d0656
 func (gaussianSampler *GaussianSampler) ReadNew() (pol *Poly) {
 	pol = gaussianSampler.context.NewPoly()
 	gaussianSampler.Read(pol)
@@ -77,25 +67,8 @@
 	}
 }
 
-<<<<<<< HEAD
 // ReadAndAdd adds on the input polynomial a truncated gaussian polynomial of at the maximum level
 // with variance sigma within the given bound using the Ziggurat algorithm.
-=======
-// ReadLvl samples a polynomial at the given level into pol, then operates the NTT transform on it.
-func (gaussianSampler *GaussianSampler) ReadLvlNTT(level uint64, pol *Poly) {
-	gaussianSampler.ReadLvl(level, pol)
-	gaussianSampler.context.NTT(pol, pol)
-}
-
-// ReadNTTNew allocates and samples a polynomial at the maximum level, then operates the NTT transform on it.
-func (gaussianSampler *GaussianSampler) ReadNTTNew() (pol *Poly) {
-	pol = gaussianSampler.ReadNew()
-	gaussianSampler.context.NTT(pol, pol)
-	return pol
-}
-
-// ReadAndAdd samples and adds a polynomial at the maximum level directly into pol.
->>>>>>> c11d0656
 func (gaussianSampler *GaussianSampler) ReadAndAdd(pol *Poly) {
 	gaussianSampler.ReadAndAddLvl(uint64(len(gaussianSampler.context.Modulus)-1), pol)
 }
